import json
import os
<<<<<<< HEAD
from typing import Any, Dict, List
from typing import TypedDict

=======
from typing import Dict, List
from warnings import warn
>>>>>>> 8419bae3

from nltk import sent_tokenize
from nltk.tokenize import TreebankWordTokenizer
import requests
from tqdm.auto import tqdm

from utils.helpers import ensure_dir
from utils.helpers_functools import kili_print


def kili_assets_to_hf_ner_dataset(
    api_key: str,
    job: Dict,
    job_name: str,
    path_dataset: str,
    assets: List[Dict],
    clear_dataset_cache: bool,
):

    if clear_dataset_cache and os.path.exists(path_dataset):
        kili_print("Dataset cache for this project is being cleared.")
        os.remove(path_dataset)

    job_categories = list(job["content"]["categories"].keys())
    label_list = ["O"] + ["B-" + jc for jc in job_categories] + ["I-" + jc for jc in job_categories]

    labels_to_ids = {label: i for i, label in enumerate(label_list)}

    if os.path.exists(path_dataset) and clear_dataset_cache:
        os.remove(path_dataset)
    if not os.path.exists(path_dataset):
        with open(ensure_dir(path_dataset), "w") as handler:
            for asset in tqdm(assets):
                write_asset(api_key, job_name, labels_to_ids, handler, asset)

    return label_list


def write_asset(api_key, job_name, labels_to_ids, handler, asset):
    response = requests.get(
        asset["content"],
        headers={
            "Authorization": f"X-API-Key: {api_key}",
        },
    )
    text = response.text
    if (
        job_name not in asset["labels"][0]["jsonResponse"]
    ):  # always taking the first label (for now)
        asset_id = asset["id"]
        warn(f"${asset_id}: No annotation for job ${job_name}")
        return
    annotations = asset["labels"][0]["jsonResponse"][job_name]["annotations"]
    sentences = sent_tokenize(text)
    offset = 0
    for sentence_tokens in TreebankWordTokenizer().span_tokenize_sents(sentences):
        tokens = []
        ner_tags = []
        for start_without_offset, end_without_offset in sentence_tokens:
            start, end = (
                start_without_offset + offset,
                end_without_offset + offset,
            )
            token_annotations = [
                a
                for a in annotations
                if a["beginOffset"] <= start and a["beginOffset"] + len(a["content"]) >= end
            ]
            if len(token_annotations) > 0:
                category = token_annotations[0]["categories"][0]["name"]
                label = (
                    "B-" + category
                    if token_annotations[0]["beginOffset"] == start
                    else "I-" + category
                )
            else:
                label = "O"
            tokens.append(text[start:end])
            ner_tags.append(labels_to_ids[label])
        handler.write(
            json.dumps(
                {
                    "tokens": tokens,
                    "ner_tags": ner_tags,
                }
            )
            + "\n"
        )
        offset = offset + sentence_tokens[-1][1] + 1


class KiliNerAnnotations(TypedDict):
    beginOffset: Any
    content: Any
    endOffset: Any
    categories: Any


def predicted_tokens_to_kili_annotations(
    text: str,
    predicted_label: List[str],
    predicted_proba: List[float],
    tokens: List[str],
    null_category: str,
    offset_in_text: int,
) -> List[KiliNerAnnotations]:
    """
    Format token predictions into a the kili format.
    :param: text:
    """

    kili_annotations: List[KiliNerAnnotations] = []
    offset_in_sentence = 0
    for label, proba, token in zip(predicted_label, predicted_proba, tokens):
        if token in [
            "[CLS]",
            "[SEP]",
            "[UNK]",
        ]:  # special BERT tokens that should ignored at inference time
            continue
        if token.startswith(
            "##"
        ):  # number tokens annotation should be ignored when aligning categories
            token = token.replace("##", "")

        text_remaining = text[offset_in_sentence:]
        ind = text_remaining.find(token)
        if ind == -1:
            raise Exception(f"token {token} not found in text {text_remaining}")

        offset_in_sentence += ind

        if label != null_category:
            is_i_tag = label.startswith("I-")
            c_kili = label.replace("B-", "").replace("I-", "")

            ann_ = {
                "beginOffset": offset_in_text + offset_in_sentence,
                "content": token,
                "endOffset": offset_in_text + offset_in_sentence + len(token),
                "categories": [{"name": c_kili, "confidence": int(proba * 100)}],
            }
            ann = KiliNerAnnotations(
                beginOffset=ann_["beginOffset"],
                content=ann_["content"],
                endOffset=ann_["endOffset"],
                categories=ann_["categories"],
            )

            if (
                len(kili_annotations)
                and ann["categories"][0]["name"] == kili_annotations[-1]["categories"][0]["name"]
                and (ann["beginOffset"] == kili_annotations[-1]["endOffset"] or is_i_tag)
            ):
                # merge with previous if same category and contiguous offset and onset:
                kili_annotations[-1]["endOffset"] = ann["endOffset"]
                kili_annotations[-1]["content"] += ann["content"]

            else:
                kili_annotations.append(ann)

        offset_in_sentence += len(token)

    return kili_annotations<|MERGE_RESOLUTION|>--- conflicted
+++ resolved
@@ -1,13 +1,8 @@
 import json
 import os
-<<<<<<< HEAD
 from typing import Any, Dict, List
 from typing import TypedDict
-
-=======
-from typing import Dict, List
 from warnings import warn
->>>>>>> 8419bae3
 
 from nltk import sent_tokenize
 from nltk.tokenize import TreebankWordTokenizer
