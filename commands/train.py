--- conflicted
+++ resolved
@@ -19,12 +19,8 @@
     ToolT,
 )
 from kiliautoml.utils.helpers import (
-<<<<<<< HEAD
+    get_assets,
     get_content_input_from_job,
-    get_labeled_assets,
-=======
-    get_assets,
->>>>>>> 84660127
     get_project,
     kili_print,
     not_implemented_job,
