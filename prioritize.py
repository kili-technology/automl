import os
from typing import List, Optional

import click
import numpy as np
import torch
from img2vec_pytorch import Img2Vec
from kili.client import Kili
from more_itertools import chunked
from numpy.testing import assert_almost_equal
from PIL.Image import Image as PILImage
from sklearn.cluster import KMeans
from sklearn.decomposition import PCA
from sklearn.pipeline import Pipeline
from tqdm import tqdm

from kiliautoml.utils.constants import MLTaskT, ModelFrameworkT, ToolT
from kiliautoml.utils.download_assets import download_project_images
from kiliautoml.utils.helpers import (
    get_assets,
    get_project,
    kili_print,
    parse_label_types,
)
from kiliautoml.utils.memoization import clear_automl_cache
from predict import predict_one_job

# Priorities
Priorities = List[float]

# Normalized priorities (between [0, length of queue])
PrioritiesNormalized = List[int]


class PriorityQueue:
    """List of asset_index beginning with highest priority

    Compared to the queue in the standard library, this queue adds the method remove.
    """

    def __init__(self, priorities: Priorities):
        self.queue = list(np.argsort(priorities)[::-1].tolist())
        # example queue[0] is the index of the highest priority asset
        self.check_queue_validity()

    def pop(self):
        """Get the asset_index of the asset with highest priority"""
        return self.queue.pop(0)

    def remove(self, asset_index: int):
        """Remove asset_index from the queue"""
        self.queue.remove(asset_index)
        self.check_queue_validity()

    def append(self, asset_index: int):
        """Append asset_index after the queue."""
        self.queue.append(asset_index)
        self.check_queue_validity()

    def is_empty(self):
        return len(self.queue) == 0

    def to_prioritized_list(self) -> PrioritiesNormalized:
        priority = [0] * len(self.queue)
        for i, asset_index in enumerate(self.queue):
            # i = 0 mean top-0 priority
            priority[asset_index] = len(self.queue) - 1 - i
        return priority

    def check_queue_validity(self):
        # no duplicates
        assert len(self.queue) == len(set(self.queue))

        # only integer values
        assert all([isinstance(asset_index, int) for asset_index in self.queue])

    def __repr__(self):
        return f"Queue({self.queue}) (first element is most prioritized)"


def pop_queues(queue_a: PriorityQueue, queue_b: PriorityQueue, queue: PriorityQueue):
    """Pop the highest priority asset_index from queue_a append to queue.

    remove the asset_index from queue_b.
    """
    asset_index = queue_a.pop()
    queue.append(asset_index)
    queue_b.remove(asset_index)


def normalize_priorities(
    priorities: Priorities,
) -> PrioritiesNormalized:
    """Normalize the priorities between [Ø, length of queue]"""
    return PriorityQueue(priorities).to_prioritized_list()


class Prioritizer:
    def __init__(
        self,
        embeddings: np.ndarray,  # type: ignore
        predictions_probability: List[float] = [],
    ):
        """Initialize Prioritizer class.

        Args:
            embeddings: matrix of embeddings
            predictions_probability: list of probability

        Raises:
        ConnectionError: If no available port is found.
        """
        assert len(embeddings) > 0 and len(embeddings[0]) > 0
        self.embeddings = embeddings
        self.predictions_probability = predictions_probability

        if predictions_probability:
            assert len(embeddings) == len(predictions_probability)

    def _get_priorities_diversity_sampling(self) -> PrioritiesNormalized:
        """Implement diversity sampling.

        We cluster the embeddings and then we create a priority list for each cluster.
        Then we combine the priority lists.

        Returns:
            List[int]: list of priorities.
        """
        embeddings = self.embeddings

        pipe = Pipeline([("pca", PCA(n_components=10)), ("kmeans", KMeans(n_clusters=5))])

        X_clusters = pipe.fit_transform(embeddings)[:, 0]

        index_clusters = {i: np.where(X_clusters == i)[0] for i in np.unique(X_clusters)}
        index_clusters_permuted = {
            i: np.random.permutation(index_clusters[i]).tolist() for i in index_clusters
        }

        sampling = []
        for _ in range(len(embeddings)):
            cluster_id = np.random.choice(list(index_clusters_permuted.keys()))
            index = index_clusters_permuted[cluster_id].pop(0)

            if len(index_clusters_permuted[cluster_id]) == 0:
                del index_clusters_permuted[cluster_id]

            sampling.append(index)

        priorities = np.argsort(np.array(sampling))

        return priorities.tolist()

    def _get_priorities_uncertainty_sampling(self) -> PrioritiesNormalized:
        """Implement uncertainty sampling with least Confidence strategy.

        Least Confidence: difference between the most confident prediction and 100% confidence.

        Returns:
            List[int]: list of priorities.
        """
        predictions_probability = self.predictions_probability
        if not predictions_probability:
            ValueError("No predictions_probability available.")
        prio = list(-np.array(predictions_probability))

        # We normalize the priorites to be between 0 and len(list)
        queue = PriorityQueue(prio)
        return queue.to_prioritized_list()

    def _get_random_sampling_priorities(self) -> PrioritiesNormalized:
        """Implement random sampling"""
        assert len(self.embeddings) > 0
        return np.random.permutation(len(self.embeddings)).tolist()

    @staticmethod
    def combine_priorities(
        priorities_a: Priorities, priorities_b: Priorities, proba_a: float = 0.5
    ) -> PrioritiesNormalized:
        """Combine two priority lists.

        Args:
            priorities_a (List[int]): first priority list
            priorities_b (List[int]): second priority list
            proba_a (float, optional): probability of taking the first priority list.

        Warning:
            This function returns a normalized priority list.

        Returns:
            List[int]: combined priority list
        """
        assert len(priorities_a) == len(priorities_b)
        assert 0 <= proba_a <= 1

        queue_a = PriorityQueue(priorities_a)
        queue_b = PriorityQueue(priorities_b)

        queue_combined = PriorityQueue([])
        for _ in priorities_a:
            if np.random.random() < proba_a:
                pop_queues(queue_a, queue_b, queue_combined)
            else:
                pop_queues(queue_b, queue_a, queue_combined)

        return queue_combined.to_prioritized_list()

    @staticmethod
    def combine_multiple_priorities(
        priorities: List[Priorities], probas: List[float]
    ) -> PrioritiesNormalized:
        assert_almost_equal(np.sum(probas), 1)

        n_assets = len(priorities[0])
        assert max([len(x) for x in priorities]) == n_assets
        assert min([len(x) for x in priorities]) == n_assets

        assert len(probas) == len(priorities)

        if len(probas) == 1:
            return normalize_priorities(priorities[0])
        elif len(probas) == 2:
            return Prioritizer.combine_priorities(priorities[0], priorities[1], probas[0])
        else:
            argsort = np.argsort(np.array(probas))

            priorities_sorted = [priorities[i] for i in argsort]
            probas_sorted = [probas[i] for i in argsort]

            if probas_sorted[0] < 0.0001:
                # The first priority queue should be ignored
                return Prioritizer.combine_multiple_priorities(
                    priorities_sorted[1:], probas_sorted[1:]
                )
            else:
                # All priority queues should be considered
                other_probas = np.array(probas_sorted[:2])
                other_priorities = Prioritizer.combine_multiple_priorities(
                    priorities_sorted[:2], other_probas / np.sum(other_probas)
                )
                return Prioritizer.combine_priorities(
                    priorities_sorted[0],
                    other_priorities,  # type: ignore
                    probas_sorted[0],
                )

    def get_priorities(
        self, diversity_sampling: float, uncertainty_sampling: float
    ) -> PrioritiesNormalized:
        """diversity_sampling is a float between 0 and 1"""
        assert 0 <= diversity_sampling <= 1
        assert 0 <= uncertainty_sampling <= 1
        assert 0 <= uncertainty_sampling + diversity_sampling <= 1

        random_sampling = 1 - diversity_sampling - uncertainty_sampling
        kili_print(
            f"Sampling Mix of {diversity_sampling*100}% of  Diversity Sampling "
            f"and {uncertainty_sampling*100}% of Uncertainty Sampling "
            f"and {random_sampling*100}% of Random Sampling."
        )

        diversity_sampling_priorities = self._get_priorities_diversity_sampling()
        uncertainty_sampling_priorities = self._get_priorities_uncertainty_sampling()
        random_sampling_priorities = self._get_random_sampling_priorities()

        priorities = [
            diversity_sampling_priorities,
            uncertainty_sampling_priorities,
            random_sampling_priorities,
        ]

        combined_priorities = self.combine_multiple_priorities(
            priorities,  # type: ignore
            [
                diversity_sampling,
                uncertainty_sampling,
                random_sampling,
            ],
        )

        return combined_priorities


def embeddings_images(images: List[PILImage], batch_size=4) -> np.ndarray:  # type: ignore
    """Get the embeddings of the images using a generic model trained on ImageNet."""
    color_images = [im.convert("RGB") for im in images]
    img2vec = Img2Vec(cuda=torch.cuda.is_available(), model="efficientnet_b7")
    vecs = []
    for imgs in tqdm(list(chunked(color_images, batch_size))):
        _ = np.array(img2vec.get_vec(imgs))
        vecs.append(_)
    return np.concatenate(vecs, axis=0)


def embeddings_ner(
    texts: List[str],
):
    raise NotImplementedError


def embedding_text(
    texts: List[str],
):
    raise NotImplementedError


@click.command()
@click.option(
    "--api-endpoint",
    default="https://cloud.kili-technology.com/api/label/v2/graphql",
    help="Kili Endpoint",
)
@click.option("--api-key", default=os.environ.get("KILI_API_KEY"), help="Kili API Key")
@click.option("--project-id", required=True, help="Kili project ID")
@click.option(
    "--label-types",
    default=None,
    help=(
        "Comma separated list Kili specific label types to select "
        "(among DEFAULT, REVIEW, PREDICTION)"
    ),
)
@click.option(
    "--max-assets",
    default=None,
    type=int,
    help="Maximum number of assets to consider",
)
@click.option(
    "--diversity-sampling",
    default=0.3,
    type=float,
    help="Diversity sampling proportion",
)
@click.option(
    "--uncertainty-sampling",
    default=0.4,
    type=float,
    help="Uncertainty sampling proportion",
)
@click.option(
    "--dry-run",
    default=None,
    is_flag=True,
    help="Runs the predictions but do not save them into the Kili project",
)
@click.option(
    "--from-model",
    default=None,
    help="Runs the predictions using a specified model path",
)
@click.option(
    "--verbose",
    default=0,
    help="Verbose level",
)
@click.option(
    "--clear-dataset-cache",
    default=False,
    is_flag=True,
    help="Tells if the dataset cache must be cleared",
)
@click.option(
    "--from-project",
    default=None,
    type=str,
    help=(
        "Use a model trained of a different project to predict on project_id."
        "This is usefull if you do not want to pollute the original project with "
        "experimental predictions."
        "This argument is ignored if --from-model is used."
    ),
)
def main(
    api_endpoint: str,
    api_key: str,
    project_id: str,
    label_types: str,
    max_assets: Optional[int],
    diversity_sampling: float,
    uncertainty_sampling: float,
    dry_run: bool,
    from_model: ModelFrameworkT,
    verbose: bool,
    clear_dataset_cache: bool,
    from_project: Optional[str],
    model_name: Optional[str],
    model_repository: Optional[str],
):
    """
    Prioritize assets in a Kili project.

    The goal is to find a collection of assets that are most relevant to prioritize.
    We embedded the assets using a generic model, and then use a strategy that is a mixture of
    diversity sampling, uncertainty sampling, and random sampling to sorts the assets.
    """
    if uncertainty_sampling + diversity_sampling > 1:
        raise ValueError("diversity_sampling + diversity_sampling should be less than 1.")

    if max_assets and max_assets < 10:
        raise ValueError("max_assets should be greater than 10")

    kili = Kili(api_key=api_key, api_endpoint=api_endpoint)
    input_type, jobs, _ = get_project(kili, project_id)
    kili_print("Input type: ", input_type)
    kili_print("jobs: ", jobs)

    jobs_item = list(jobs.items())
    if len(jobs_item) > 1:
        raise NotImplementedError

    job_name, job = jobs_item[0]
    content_input = job.get("content", {}).get("input")
    ml_task: MLTaskT = job.get("mlTask")  # type: ignore
    tools: ToolT = job.get("tools")  # type: ignore

    if clear_dataset_cache:
        clear_automl_cache(
            command="prioritize", project_id=project_id, job_name=job_name, model_repository=None
        )

    unlabeled_assets = get_assets(
        kili,
        project_id,
        parse_label_types(label_types),
        max_assets,
        labeling_statuses=["UNLABELED"],
    )

    # TODO: useless if uncertainty_sampling == 0
    job_predictions = predict_one_job(
        api_key=api_key,
        api_endpoint=api_endpoint,
        project_id=project_id,
        from_model=from_model,
        verbose=verbose,
        input_type=input_type,
        assets=unlabeled_assets,
        job_name=job_name,
        content_input=content_input,
        model_repository=model_repository,
        model_name=model_name,
        ml_task=ml_task,
        tools=tools,
        prioritization=True,
        from_project=from_project,
    )

<<<<<<< HEAD
    if input_type == InputType.Image:
        downloaded_images = download_project_images(api_key, unlabeled_assets)

=======
    if input_type == "IMAGE":
        downloaded_images = download_project_images(api_key, unlabeled_assets, project_id)
>>>>>>> 022d5a98
        pil_images = [image.image for image in downloaded_images]
        embeddings = embeddings_images(pil_images)
        kili_print("Embeddings successfully computed with shape ", embeddings.shape)
    else:
        raise NotImplementedError

    predictions_probability = job_predictions.predictions_probability
    print("Predictions probability shape: ", predictions_probability)
    asset_ids = [asset["id"] for asset in unlabeled_assets]
    prioritizer = Prioritizer(embeddings, predictions_probability=predictions_probability)
    priorities = prioritizer.get_priorities(
        diversity_sampling=diversity_sampling, uncertainty_sampling=uncertainty_sampling
    )
    if not dry_run:
        kili.update_properties_in_assets(asset_ids=asset_ids, priorities=priorities)


if __name__ == "__main__":
    main()<|MERGE_RESOLUTION|>--- conflicted
+++ resolved
@@ -446,14 +446,9 @@
         from_project=from_project,
     )
 
-<<<<<<< HEAD
     if input_type == InputType.Image:
         downloaded_images = download_project_images(api_key, unlabeled_assets)
 
-=======
-    if input_type == "IMAGE":
-        downloaded_images = download_project_images(api_key, unlabeled_assets, project_id)
->>>>>>> 022d5a98
         pil_images = [image.image for image in downloaded_images]
         embeddings = embeddings_images(pil_images)
         kili_print("Embeddings successfully computed with shape ", embeddings.shape)
