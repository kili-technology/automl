import os
import time
from dataclasses import dataclass
from io import BytesIO
from typing import List, Optional

import requests
from PIL import Image
from PIL.Image import Image as PILImage
from ratelimit import limits, sleep_and_retry
from requests import Response
from tqdm.autonotebook import tqdm

from kiliautoml.utils.helper_mock import GENERATE_MOCK, save_mock_data
from kiliautoml.utils.helpers import kili_print
from kiliautoml.utils.memoization import kili_memoizer
from kiliautoml.utils.type import AssetExternalIdT, AssetIdT, AssetsLazyList, AssetT


@dataclass
class DownloadedImage:
    id: AssetIdT
    externalId: AssetExternalIdT
    filepath: str

    def get_image(self) -> PILImage:
        return Image.open(self.filepath)


@dataclass
class DownloadedText:
    id: str
    externalId: str
    content: str


DELAY = 60 / 250  # 250 calls per minutes


@sleep_and_retry
@limits(calls=1, period=DELAY)
<<<<<<< HEAD
def _throttled_request(
    api_key,
    asset_content,
    use_header=False,  # XXX: I do not understand why this is the prefered mode
    k=0,
) -> Response:  # type: ignore
=======
def throttled_request(api_key, asset_content, use_header=True, k=0, error=None) -> Response:
>>>>>>> b19b8601
    if k == 20:
        raise Exception("Too many retries", error)
    header = {"Authorization": f"X-API-Key: {api_key}"} if use_header else None
    response = requests.get(asset_content, headers=header)
    try:
        assert response.status_code == 200, f"response.status_code: {response.status_code}"

        if GENERATE_MOCK:
            id = asset_content.split("/")[-1].split(".")[0]
            save_mock_data(id, response, function_name="throttled_request")
        return response
    except AssertionError as e:
        # Sometimes, the header breaks google bucket and just removing the header makes it work.
<<<<<<< HEAD
        _ = e
        return _throttled_request(api_key, asset_content, use_header=not use_header, k=k + 1)
=======
        print(e, response, response.status_code, asset_content)
        return throttled_request(
            api_key,
            asset_content,
            use_header=not use_header,
            k=k + 1,
            error=[e, response, response.status_code],
        )
>>>>>>> b19b8601


@kili_memoizer
def _throttled_request_memoized(api_key, asset_content, asset_id):
    """Even if asset content varies his token, we use the memoized asset"""
    _ = asset_id
    return _throttled_request(api_key, asset_content)


def throttled_request(api_key, asset_content):
    """
    asset_content contains the id and the token.
    'https://cloud.kili-technology.com/api/label/v2/files?id=3a5aa0ca-328e-4f0f-bedd-4ffff27f796d&token=890cc70e2'

    But we want to memoize the asset even if the token changes.
    """
    if "files?id=" in asset_content and "&token=" in asset_content:
        asset_id = asset_content.split("?id=")[1].split("&token=")[0]
        print("_throttled_request_memoized")
        return _throttled_request_memoized(api_key, asset_content, asset_id)
    else:
        print("_throttled_request")
        return _throttled_request(api_key, asset_content)


def download_asset_binary(api_key, asset_content):
    response = throttled_request(api_key, asset_content)
    asset_data = response.content
    return asset_data


def download_asset_unicode(api_key, asset_content):
    response = throttled_request(api_key, asset_content)
    text = response.text
    return text


def download_image(api_key, asset_content):
    img_data = download_asset_binary(api_key, asset_content)

    image = Image.open(BytesIO(img_data))
    return image


def download_image_retry(api_key, asset: AssetT, n_try: int):
    while n_try < 20:
        try:
            img_data = download_asset_binary(api_key, asset.content)
            break
        except Exception:
            time.sleep(1)
            n_try += 1
    return img_data  # type:ignore


def download_project_images(
    api_key: str,
    assets: AssetsLazyList,
    output_folder: Optional[str] = None,
) -> List[DownloadedImage]:
    kili_print("Downloading images to folder {}".format(output_folder))
    downloaded_images = []

    for asset in tqdm(assets, desc="Downloading images"):
        image = download_image(api_key, asset.content)
        format = str(image.format or "")
        filepath = ""
        if output_folder:
            filepath = os.path.join(output_folder, asset.id + "." + format.lower())
            os.makedirs(output_folder, exist_ok=True)
            with open(filepath, "wb") as fp:
                image.save(fp, format)  # type: ignore
        downloaded_images.append(
            DownloadedImage(
                id=asset.id,
                externalId=asset.externalId,
                filepath=filepath or "",
            )
        )
    return downloaded_images


def download_project_text(
    api_key: str,
    assets: AssetsLazyList,
) -> List[DownloadedText]:
    kili_print("Downloading project text...")
    downloaded_text = []
    for asset in tqdm(assets, desc="Downloading text content"):
        content = download_asset_unicode(api_key, asset.content)
        downloaded_text.append(
            DownloadedText(
                id=asset.id,
                externalId=asset.externalId,
                content=content,
            )
        )
    return downloaded_text<|MERGE_RESOLUTION|>--- conflicted
+++ resolved
@@ -39,16 +39,7 @@
 
 @sleep_and_retry
 @limits(calls=1, period=DELAY)
-<<<<<<< HEAD
-def _throttled_request(
-    api_key,
-    asset_content,
-    use_header=False,  # XXX: I do not understand why this is the prefered mode
-    k=0,
-) -> Response:  # type: ignore
-=======
-def throttled_request(api_key, asset_content, use_header=True, k=0, error=None) -> Response:
->>>>>>> b19b8601
+def _throttled_request(api_key, asset_content, use_header=True, k=0, error=None) -> Response:
     if k == 20:
         raise Exception("Too many retries", error)
     header = {"Authorization": f"X-API-Key: {api_key}"} if use_header else None
@@ -62,19 +53,14 @@
         return response
     except AssertionError as e:
         # Sometimes, the header breaks google bucket and just removing the header makes it work.
-<<<<<<< HEAD
-        _ = e
-        return _throttled_request(api_key, asset_content, use_header=not use_header, k=k + 1)
-=======
         print(e, response, response.status_code, asset_content)
-        return throttled_request(
+        return _throttled_request(
             api_key,
             asset_content,
             use_header=not use_header,
             k=k + 1,
             error=[e, response, response.status_code],
         )
->>>>>>> b19b8601
 
 
 @kili_memoizer
