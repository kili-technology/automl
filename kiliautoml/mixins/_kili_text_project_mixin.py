from abc import ABCMeta

from kili.client import Kili

from kiliautoml.utils.download_assets import download_asset_unicode
from kiliautoml.utils.type import AssetT


class KiliTextProjectMixin(metaclass=ABCMeta):
    def __init__(self, project_id: str, api_key: str, api_endpoint: str) -> None:
        self.project_id = project_id
        self.api_key = api_key

        self.kili = Kili(api_key=api_key, api_endpoint=api_endpoint)

<<<<<<< HEAD
    def _get_text_from(self, asset: Dict) -> str:
        text = download_asset_unicode(self.api_key, asset["content"])
=======
    def _get_text_from(self, asset: AssetT) -> str:
        text = download_asset_unicode(self.api_key, asset["content"], self.project_id)
>>>>>>> 022d5a98
        return text<|MERGE_RESOLUTION|>--- conflicted
+++ resolved
@@ -13,11 +13,6 @@
 
         self.kili = Kili(api_key=api_key, api_endpoint=api_endpoint)
 
-<<<<<<< HEAD
     def _get_text_from(self, asset: Dict) -> str:
         text = download_asset_unicode(self.api_key, asset["content"])
-=======
-    def _get_text_from(self, asset: AssetT) -> str:
-        text = download_asset_unicode(self.api_key, asset["content"], self.project_id)
->>>>>>> 022d5a98
-        return text+
