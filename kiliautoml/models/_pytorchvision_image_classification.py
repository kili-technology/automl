--- conflicted
+++ resolved
@@ -18,11 +18,7 @@
     ModelRepositoryT,
 )
 from kiliautoml.utils.download_assets import download_project_images
-<<<<<<< HEAD
-from kiliautoml.utils.helpers import JobPredictions, get_label, kili_print
-=======
-from kiliautoml.utils.helpers import JobPredictions
->>>>>>> 1e98a3f7
+from kiliautoml.utils.helpers import JobPredictions, kili_print
 from kiliautoml.utils.path import Path, PathPytorchVision
 from kiliautoml.utils.pytorchvision.image_classification import (
     ClassificationPredictDataset,
@@ -100,18 +96,7 @@
         )
         labels = []
         for asset in assets:
-<<<<<<< HEAD
-            label = get_label(asset, label_merge_strategy)
-            if (label is None) or (self.job_name not in label["jsonResponse"]):
-                asset_id = asset["id"]
-                warn = f"${asset_id}: No annotation for job ${self.job_name}"
-                warnings.warn(warn)
-                return {"training_loss": None}
-            else:
-                labels.append(label["jsonResponse"][self.job_name]["categories"][0]["name"])
-=======
             labels.append(asset["labels"]["jsonResponse"][self.job_name]["categories"][0]["name"])
->>>>>>> 1e98a3f7
 
         splits = {}
         splits["train"], splits["val"] = train_test_split(
