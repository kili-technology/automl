--- conflicted
+++ resolved
@@ -33,11 +33,13 @@
         job_name, project_id, model_path
     )
     if model_repository == ModelRepository.HuggingFace:
-        from utils.huggingface.predict import huggingface_predict_ner
+        from utils.huggingface.predict_huggingface import huggingface_predict_ner
 
         return huggingface_predict_ner(
             api_key, assets, model_framework, model_path_res, job_name, verbose=verbose
         )
+    else:
+        raise NotImplementedError
 
 
 def extract_model_info(job_name, project_id, model_path):
@@ -74,7 +76,7 @@
         job_name, project_id, model_path
     )
     if model_repository == ModelRepository.HuggingFace:
-        from utils.huggingface.predict import huggingface_predict_classification
+        from utils.huggingface.predict_huggingface import huggingface_predict_classification
 
         return huggingface_predict_classification(
             api_key, assets, model_framework, model_path_res, job_name, verbose=verbose
@@ -234,7 +236,6 @@
 ):
 
     kili = Kili(api_key=api_key)
-<<<<<<< HEAD
     input_type, jobs, _ = get_project(kili=kili, project_id=project_id)
     assets = get_assets(
         kili=kili,
@@ -243,10 +244,6 @@
         label_types=label_types.split(","),
         max_assets=max_assets,
     )
-=======
-    input_type, jobs, _ = get_project(kili, project_id)
-    assets = get_assets(kili, project_id, label_types.split(","), max_assets=max_assets)
->>>>>>> 8419bae3
 
     for job_name, job in jobs.items():
         content_input = job.get("content", {}).get("input")
