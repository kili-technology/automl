import json
import os
import random
from glob import glob
from typing import Any, List, Optional, Tuple

import numpy as np
import torch
from termcolor import colored
from tqdm import tqdm

from kiliautoml.utils.constants import HOME, InputTypeT
from kiliautoml.utils.memoization import kili_project_memoizer
from kiliautoml.utils.type import AssetStatusT, AssetT, JobsT, JobT


def set_all_seeds(seed):
    random.seed(seed)
    np.random.seed(seed)
    torch.manual_seed(seed)
    torch.cuda.manual_seed(seed)
    torch.backends.cudnn.deterministic = True  # type:ignore


set_all_seeds(42)


def categories_from_job(job: JobT):
    return list(job["content"]["categories"].keys())


def ensure_dir(file_path: str):
    directory = os.path.dirname(file_path)
    if not os.path.exists(directory):
        os.makedirs(directory)
    return file_path


class JobPredictions:
    def __init__(
        self,
        job_name: str,
        external_id_array: List[str],
        json_response_array: List[Any],
        model_name_array: List[str],
        predictions_probability: List[float],
    ):
        self.job_name = job_name
        self.external_id_array = external_id_array
        self.json_response_array = json_response_array
        self.model_name_array = model_name_array
        self.predictions_probability = predictions_probability

        n_assets = len(external_id_array)

        # assert all lists are compatible
        same_len = n_assets == len(json_response_array)
        assert same_len, "external_id_array and json_response_array must have the same length"

        same_len = n_assets == len(model_name_array)
        assert same_len, "external_id_array and model_name_array must have the same length"

        same_len = n_assets == len(predictions_probability)
        assert same_len, "external_id_array and predictions_probability must have the same length"

        # assert no duplicates
        assert (
            len(set(external_id_array)) == n_assets
        ), "external_id_array must not contain duplicates"

        kili_print(
            f"JobPredictions: {n_assets} predictions successfully created for job {job_name}."
        )

    def __repr__(self):
        return f"JobPredictions(job_name={self.job_name}, nb_assets={len(self.external_id_array)})"


@kili_project_memoizer(sub_dir="get_asset_memoized")
def get_asset_memoized(
    *,
    kili,
    project_id,
    total,
    skip,
    status_in: Optional[List[AssetStatusT]] = None,
) -> List[AssetT]:
    return kili.assets(
        project_id=project_id,
        first=total,
        skip=skip,
        fields=[
            "id",
            "externalId",
            "content",
            "labels.createdAt",
            "labels.jsonResponse",
            "labels.labelType",
        ],
        status_in=status_in,
        as_generator=False,
    )


def get_assets(
    kili,
    project_id: str,
    status_in: Optional[List[AssetStatusT]] = None,
    max_assets: Optional[int] = None,
) -> List[AssetT]:

<<<<<<< HEAD
    total = kili.count_assets(project_id=project_id)
=======
    if status_in is not None:
        for status in status_in:
            if not (status in AssetStatusT.__args__):  # type: ignore
                raise Exception(f"{status} is not a valid asset status.")

    if status_in is not None:
        kili_print(f"Downloading assets with status in {status_in} from Kili project")
    else:
        kili_print("Downloading all assets from Kili project")
>>>>>>> 149b8c53

    assets = get_asset_memoized(
        kili=kili,
        project_id=project_id,
<<<<<<< HEAD
        total=total,
=======
        first=max_assets,
>>>>>>> 149b8c53
        skip=0,
        status_in=status_in,
    )

    # In order to obtain a mix of all assets, we need to shuffle the list
    random.shuffle(assets)

    total = total if max_assets is None else min(total, max_assets)
    assets = assets[:total]

    if len(assets) == 0:
<<<<<<< HEAD
        if len(labeling_statuses) == 1:
            kili_print(f"No {labeling_statuses[0]} assets found in project {project_id}.")
        raise Exception("There is no asset matching the query. ")

=======
        kili_print(f"No {status_in} assets found in project {project_id}.")
        raise Exception("There is no asset matching the query.")
>>>>>>> 149b8c53
    return assets


def get_project(kili, project_id: str) -> Tuple[InputTypeT, JobsT, str]:
    projects = kili.projects(project_id=project_id, fields=["inputType", "jsonInterface", "title"])
    if len(projects) == 0:
        raise ValueError(
            "no such project. Maybe your KILI_API_KEY does not belong to a member of the project."
        )
    input_type = projects[0]["inputType"]
    jobs = projects[0]["jsonInterface"].get("jobs", {})
    title = projects[0]["title"]
    return input_type, jobs, title


def kili_print(*args, **kwargs) -> None:
    print(colored("kili:", "yellow", attrs=["bold"]), *args, **kwargs)


def set_default(x, x_default, x_name: str, x_range: List):  # type: ignore
    if x not in x_range:
        kili_print(f"defaulting to {x_name}={x_default}")
        x = x_default
    return x


def get_last_trained_model_path(
    *,
    project_id: str,
    job_name: str,
    project_path_wildcard: List[str],
    weights_filename: str,
    model_path: Optional[str],
) -> str:
    if model_path is None:
        path_project_models = os.path.join(HOME, project_id, job_name, *project_path_wildcard)
        kili_print("searching models in folder:", path_project_models)
        paths_project_sorted = sorted(glob(path_project_models), reverse=True)
        model_path = None
        while len(paths_project_sorted):
            path_model_candidate = paths_project_sorted.pop(0)
            if len(os.listdir(path_model_candidate)) > 0 and os.path.exists(
                os.path.join(path_model_candidate, weights_filename)
            ):
                model_path = path_model_candidate
                kili_print(f"Trained model found in path: {model_path}")
                break
        if model_path is None:
            raise Exception(f"No trained model found for job {job_name}. Exiting ...")
    return model_path


def save_errors(found_errors, job_path: str):
    found_errors_dict = {"assetIds": found_errors}
    found_errors_json = json.dumps(found_errors_dict, sort_keys=True, indent=4)
    if found_errors_json is not None:
        json_path = os.path.join(job_path, "error_labels.json")
        with open(json_path, "wb") as output_file:
            output_file.write(found_errors_json.encode("utf-8"))
            kili_print("Asset IDs of wrong labels written to: ", json_path)


def upload_errors_to_kili(found_errors, kili):
    kili_print("Updating metadatas for the concerned assets")
    first = min(100, len(found_errors))
    for skip in tqdm(range(0, len(found_errors), first)):
        error_assets = kili.assets(
            asset_id_in=found_errors[skip : skip + first], fields=["id", "metadata"]
        )
        asset_ids = [asset["id"] for asset in error_assets]
        new_metadatas = [asset["metadata"] for asset in error_assets]

        for meta in new_metadatas:
            meta["labeling_error"] = True

        kili.update_properties_in_assets(asset_ids=asset_ids, json_metadatas=new_metadatas)<|MERGE_RESOLUTION|>--- conflicted
+++ resolved
@@ -109,28 +109,22 @@
     max_assets: Optional[int] = None,
 ) -> List[AssetT]:
 
-<<<<<<< HEAD
-    total = kili.count_assets(project_id=project_id)
-=======
     if status_in is not None:
         for status in status_in:
             if not (status in AssetStatusT.__args__):  # type: ignore
                 raise Exception(f"{status} is not a valid asset status.")
 
+    total = kili.count_assets(project_id=project_id)
+
     if status_in is not None:
         kili_print(f"Downloading assets with status in {status_in} from Kili project")
     else:
         kili_print("Downloading all assets from Kili project")
->>>>>>> 149b8c53
 
     assets = get_asset_memoized(
         kili=kili,
         project_id=project_id,
-<<<<<<< HEAD
-        total=total,
-=======
-        first=max_assets,
->>>>>>> 149b8c53
+        total=max_assets,
         skip=0,
         status_in=status_in,
     )
@@ -142,15 +136,8 @@
     assets = assets[:total]
 
     if len(assets) == 0:
-<<<<<<< HEAD
-        if len(labeling_statuses) == 1:
-            kili_print(f"No {labeling_statuses[0]} assets found in project {project_id}.")
-        raise Exception("There is no asset matching the query. ")
-
-=======
         kili_print(f"No {status_in} assets found in project {project_id}.")
         raise Exception("There is no asset matching the query.")
->>>>>>> 149b8c53
     return assets
 
 
