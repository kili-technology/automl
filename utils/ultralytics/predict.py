--- conflicted
+++ resolved
@@ -44,24 +44,15 @@
 
     kili_print("Starting Ultralytics' YoloV5 inference...")
     cmd = (
-<<<<<<< HEAD
-        f'python detect.py '
-        f'--weights "{model_weights}" '
-        f'--save-txt --save-conf --nosave --exist-ok '
-        f'--source "{inference_path}" --project "{inference_path}"'
-=======
         f"python detect.py "
         + f'--weights "{model_weights}" '
         + f"--save-txt --save-conf --nosave --exist-ok "
         + f'--source "{inference_path}" --project "{inference_path}"'
->>>>>>> fe180777
     )
     os.system("cd utils/ultralytics/yolov5 && " + cmd)
 
     inference_files = glob(os.path.join(inference_path, "exp", "labels", "*.txt"))
-    inference_files_by_id = {
-        get_id_from_path(pf): pf for pf in inference_files
-    }
+    inference_files_by_id = {get_id_from_path(pf): pf for pf in inference_files}
 
     predictions = []
     for image in downloaded_images:
